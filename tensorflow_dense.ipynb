{
 "cells": [
  {
   "cell_type": "markdown",
   "metadata": {},
   "source": [
    "# Extremely simple dense conv3d demo\n",
    "\n",
    "This is a very simple model which demonstrates usage of the conv3d layer on dense tensor data. A single input to the network consists of a 3x3x3x1 block of data, with exactly 1 element set to 1.0 and the rest set to 0.0. The network produces 3 outputs, which should be the [x, y, z] position of that single element. Note that the block has a trailing dimension of length 1 because tensorflow really wants you to have a color channel dimension. "
   ]
  },
  {
   "cell_type": "code",
   "execution_count": 1,
   "metadata": {
    "collapsed": true
   },
   "outputs": [],
   "source": [
    "import numpy as np\n",
    "import tensorflow as tf"
   ]
  },
  {
   "cell_type": "code",
   "execution_count": 2,
   "metadata": {
    "collapsed": true
   },
   "outputs": [],
   "source": [
    "# Copied from the tensorflow tutorial in class\n",
    "def init_weights(shape):\n",
    "    return tf.Variable(tf.random_normal(shape, stddev=0.01))\n",
    "\n",
    "def init_bias(shape):\n",
    "    return tf.Variable(tf.zeros(shape))"
   ]
  },
  {
   "cell_type": "code",
   "execution_count": 3,
   "metadata": {
    "collapsed": true
   },
   "outputs": [],
   "source": [
    "def training_batch(batch_size):\n",
    "    \"\"\"\n",
    "    Generate batch_size arrays of size 3x3x3x1, with exactly \n",
    "    one nonzero element, and the labels consisting of the \n",
    "    [x, y, z] indices of that element\n",
    "    \"\"\"\n",
    "    data_batch = np.zeros((batch_size, 3, 3, 3, 1))\n",
    "    labels_batch = np.zeros((batch_size, 3))\n",
    "    for i in range(batch_size):\n",
    "        x = np.random.randint(0, 3)\n",
    "        y = np.random.randint(0, 3)\n",
    "        z = np.random.randint(0, 3)\n",
    "        data_batch[i, x, y, z, 0] = 1.0\n",
    "        labels_batch[i, :] = [x, y, z]\n",
    "    return data_batch, labels_batch\n",
    "\n",
    "def test_set():\n",
    "    \"\"\"\n",
    "    Generate all possible one-hot 3x3x3x1 arrays\n",
    "    and their corresponding labels\n",
    "    \"\"\"\n",
    "    data = []\n",
    "    labels = []\n",
    "    for x in range(3):\n",
    "        for y in range(3):\n",
    "            for z in range(3):\n",
    "                block = np.zeros((3,3,3,1))\n",
    "                block[x, y, z, 0] = 1.0\n",
    "                data.append(block)\n",
    "                label = [x, y, z]\n",
    "                labels.append(label)\n",
    "    return np.stack(data), np.stack(labels)"
   ]
  },
  {
   "cell_type": "code",
<<<<<<< HEAD
   "execution_count": 118,
=======
   "execution_count": 4,
>>>>>>> 12701e45
   "metadata": {
    "collapsed": false
   },
   "outputs": [
    {
     "name": "stdout",
     "output_type": "stream",
     "text": [
      "WARNING:tensorflow:From <ipython-input-4-f1f970f7fe93>:25 in <module>.: initialize_all_variables (from tensorflow.python.ops.variables) is deprecated and will be removed after 2017-03-02.\n",
      "Instructions for updating:\n",
      "Use `tf.global_variables_initializer` instead.\n"
     ]
    }
   ],
   "source": [
    "length = 3\n",
    "nvals = 1\n",
    "input_tensor = tf.placeholder(tf.float32, [None, length, length, length, 1])\n",
    "\n",
    "conv1 = tf.nn.conv3d(input_tensor,\n",
    "                     init_weights([3,3,3,1,1]),\n",
    "                     strides=[1,1,1,1,1],\n",
    "                     padding='SAME')\n",
    "conv1 = tf.nn.relu(tf.nn.bias_add(conv1,\n",
    "                                  init_bias(1)))\n",
    "fc = tf.reshape(conv1, [-1, 3*3*3])\n",
    "fc = tf.add(tf.matmul(fc, init_weights([3*3*3, 18])), init_bias(18))\n",
    "fc = tf.nn.relu(fc)\n",
    "\n",
    "out = tf.add(tf.matmul(fc, init_weights([18,3])), init_bias(3))\n",
    "\n",
    "y = tf.placeholder(tf.float32, [None, 3])\n",
    "\n",
    "loss = tf.nn.l2_loss(tf.sub(out, y))\n",
    "train_optimizer = tf.train.AdamOptimizer(learning_rate=0.001).minimize(loss)\n",
    "\n",
    "correct_pred = tf.equal(tf.round(out), y)\n",
    "accuracy = tf.reduce_mean(tf.cast(correct_pred, tf.float32))\n",
    "\n",
    "init = tf.initialize_all_variables()"
   ]
  },
  {
   "cell_type": "code",
   "execution_count": 5,
   "metadata": {
    "collapsed": false,
    "scrolled": false
   },
   "outputs": [
    {
     "name": "stdout",
     "output_type": "stream",
     "text": [
      "acc: 1.0\n",
      "[[ 0.06956318  0.0418926   0.99166656]]\n"
     ]
    }
   ],
   "source": [
    "training_steps = 1000\n",
    "batch_size = 100\n",
    "\n",
    "sess = tf.Session()\n",
    "# with tf.Session() as sess:\n",
    "sess.run(init)\n",
    "\n",
    "for step in range(training_steps):\n",
    "    data_batch, labels_batch = training_batch(batch_size)\n",
    "    sess.run(train_optimizer, feed_dict={input_tensor: data_batch,\n",
    "                                         y: labels_batch})\n",
    "\n",
    "data_test, labels_test = test_set()\n",
    "acc = sess.run(accuracy, feed_dict={input_tensor: data_test,\n",
    "                              y: labels_test})\n",
    "print(\"acc:\", acc)\n",
    "print(sess.run(out, feed_dict={input_tensor: data_test[1:2]}))"
   ]
  },
  {
   "cell_type": "markdown",
   "metadata": {},
   "source": [
    "# Checking the answer\n"
   ]
  },
  {
   "cell_type": "code",
   "execution_count": 6,
   "metadata": {
    "collapsed": false
   },
   "outputs": [],
   "source": [
    "assert np.all(sess.run(tf.round(out), feed_dict={input_tensor: data_test}) == labels_test)"
   ]
  },
  {
   "cell_type": "code",
   "execution_count": 7,
   "metadata": {
    "collapsed": false
   },
   "outputs": [
    {
     "name": "stdout",
     "output_type": "stream",
     "text": [
      "[[ 0.  0.  0.]\n",
      " [ 0.  0.  1.]\n",
      " [ 0.  0.  2.]\n",
      " [ 0.  1.  0.]\n",
      " [ 0.  1.  1.]\n",
      " [ 0.  1.  2.]\n",
      " [ 0.  2.  0.]\n",
      " [ 0.  2.  1.]\n",
      " [ 0.  2.  2.]\n",
      " [ 1.  0.  0.]\n",
      " [ 1.  0.  1.]\n",
      " [ 1.  0.  2.]\n",
      " [ 1.  1.  0.]\n",
      " [ 1.  1.  1.]\n",
      " [ 1.  1.  2.]\n",
      " [ 1.  2.  0.]\n",
      " [ 1.  2.  1.]\n",
      " [ 1.  2.  2.]\n",
      " [ 2.  0.  0.]\n",
      " [ 2.  0.  1.]\n",
      " [ 2.  0.  2.]\n",
      " [ 2.  1.  0.]\n",
      " [ 2.  1.  1.]\n",
      " [ 2.  1.  2.]\n",
      " [ 2.  2.  0.]\n",
      " [ 2.  2.  1.]\n",
      " [ 2.  2.  2.]]\n"
     ]
    }
   ],
   "source": [
    "print(sess.run(tf.round(out), feed_dict={input_tensor: data_test}))"
   ]
  },
  {
   "cell_type": "code",
   "execution_count": 8,
   "metadata": {
    "collapsed": false
   },
   "outputs": [
    {
     "data": {
      "text/plain": [
       "array([[0, 0, 0],\n",
       "       [0, 0, 1],\n",
       "       [0, 0, 2],\n",
       "       [0, 1, 0],\n",
       "       [0, 1, 1],\n",
       "       [0, 1, 2],\n",
       "       [0, 2, 0],\n",
       "       [0, 2, 1],\n",
       "       [0, 2, 2],\n",
       "       [1, 0, 0],\n",
       "       [1, 0, 1],\n",
       "       [1, 0, 2],\n",
       "       [1, 1, 0],\n",
       "       [1, 1, 1],\n",
       "       [1, 1, 2],\n",
       "       [1, 2, 0],\n",
       "       [1, 2, 1],\n",
       "       [1, 2, 2],\n",
       "       [2, 0, 0],\n",
       "       [2, 0, 1],\n",
       "       [2, 0, 2],\n",
       "       [2, 1, 0],\n",
       "       [2, 1, 1],\n",
       "       [2, 1, 2],\n",
       "       [2, 2, 0],\n",
       "       [2, 2, 1],\n",
       "       [2, 2, 2]])"
      ]
     },
     "execution_count": 8,
     "metadata": {},
     "output_type": "execute_result"
    }
   ],
   "source": [
    "labels_test"
   ]
  },
  {
   "cell_type": "code",
   "execution_count": 61,
   "metadata": {
    "collapsed": true
   },
   "outputs": [],
   "source": [
    "sess.close()"
   ]
  },
  {
   "cell_type": "code",
   "execution_count": null,
   "metadata": {
    "collapsed": true
   },
   "outputs": [],
   "source": []
  }
 ],
 "metadata": {
  "kernelspec": {
   "display_name": "Python 3",
   "language": "python",
   "name": "python3"
  },
  "language_info": {
   "codemirror_mode": {
    "name": "ipython",
    "version": 3
   },
   "file_extension": ".py",
   "mimetype": "text/x-python",
   "name": "python",
   "nbconvert_exporter": "python",
   "pygments_lexer": "ipython3",
   "version": "3.4.3"
  }
 },
 "nbformat": 4,
 "nbformat_minor": 0
}<|MERGE_RESOLUTION|>--- conflicted
+++ resolved
@@ -81,11 +81,7 @@
   },
   {
    "cell_type": "code",
-<<<<<<< HEAD
-   "execution_count": 118,
-=======
    "execution_count": 4,
->>>>>>> 12701e45
    "metadata": {
     "collapsed": false
    },
